/*
 * Copyright (c) 2018, salesforce.com, inc.
 * All rights reserved.
 * Licensed under the BSD 3-Clause license.
 * For full license text, see LICENSE.txt file in the repo root or https://opensource.org/licenses/BSD-3-Clause
 */
import { constants as fsConstants } from 'fs';
import { AuthInfo, AuthFields } from '../../lib/authInfo';
import { Connection } from '../../lib/connection';
import { AnyJson } from '../../lib/types';
import { Org } from '../../lib/org';
import { OAuth2 } from 'jsforce';
import { expect, assert } from 'chai';
import { testSetup } from '../testSetup';
import { ConfigFile } from '../../lib/config/configFile';
import { Crypto } from '../../lib/crypto';
import { SfdxConfig } from '../../lib/config/sfdxConfig';
import { ConfigContents, ConfigValue } from '../../lib/config/configStore';
import { tmpdir as osTmpdir } from 'os';
import { join as pathJoin } from 'path';
import { SfdxUtil } from '../../lib/util';
import { Global } from '../../lib/global';
import { OrgUsersConfig } from '../../lib/config/orgUsersConfig';
import { SfdxConfigAggregator } from '../../lib/config/sfdxConfigAggregator';
import { Aliases } from '../../lib/config/aliases';
import { set as _set, get as _get, isEqual as _isEqual } from 'lodash';
import * as Transport from 'jsforce/lib/transport';
<<<<<<< HEAD
import { RequestInfo } from 'jsforce';
=======
>>>>>>> e5a7f68e

const $$ = testSetup();

// Setup the test environment.

class MockTestOrgData {
    public testId: string;
    public alias: string;
    public username: string;
    public devHubUsername: string;
    public orgId: string;
    public loginUrl: string;
    public instanceUrl: string;
    public clientId: string;
    public clientSecret: string;
    public authcode: string;
    public accessToken: string;
    public refreshToken: string;

    constructor() {
        this.testId = $$.uniqid();
        this.orgId = `${this.testId}`;
        this.username = `admin_${this.testId}@gb.org`;
        this.loginUrl = `http://login.${this.testId}.salesforce.com`;
        this.instanceUrl = `http://instance.${this.testId}.salesforce.com`;
        this.clientId = `${this.testId}/client_id`;
        this.clientSecret = `${this.testId}/client_secret`;
        this.authcode = `${this.testId}/authcode`;
        this.accessToken = `${this.testId}/accessToken`;
        this.refreshToken =  '${this.testId}/refreshToken';
    }

    public createDevHubUsername(username: string): void {
        this.devHubUsername = username;
    }

    public makeDevHub(): void {
        _set(this, 'isDevHub', true);
    }

    public createUser(user: string): MockTestOrgData {
        const userMock = new MockTestOrgData();
        userMock.username = user;
        userMock.alias = this.alias;
        userMock.devHubUsername = this.devHubUsername;
        userMock.orgId = this.orgId;
        userMock.loginUrl = this.loginUrl;
        userMock.instanceUrl = this.instanceUrl;
        userMock.clientId = this.clientId;
        userMock.clientSecret = this.clientSecret;
        return userMock;
    }

    public async getConfig(): Promise<ConfigContents> {
        const crypto = await Crypto.create();
        const config = new Map<string, ConfigValue>();
        config.set('orgId', this.orgId);
        config.set('accessToken', crypto.encrypt(this.accessToken));
        config.set('refreshToken', crypto.encrypt(this.refreshToken));
        config.set('instanceUrl', this.instanceUrl);
        config.set('loginUrl', this.loginUrl);
        config.set('username', this.username);
        config.set('createdOrgInstance', 'CS1');
        config.set('created', '1519163543003');
        // config.set('devHubUsername', 'tn@su-blitz.org');

        if (this.devHubUsername) {
            config.set('devHubUsername', this.devHubUsername);
        }

        const isDevHub = _get(this, 'isDevHub');
        if (isDevHub) {
            config.set('isDevHub', isDevHub);
        }

        return config;
    }
}

describe('Org Tests', () => {

    let testData: MockTestOrgData;

    beforeEach(async () => {
        testData = new MockTestOrgData();
        $$.configStubs['AuthInfoConfig'] = { contents: await testData.getConfig() };
        $$.SANDBOX.stub(Connection.prototype, 'useLatestApiVersion').returns(Promise.resolve());
    });

    describe('org:create', () => {
        it('should create an org from a username', async () => {
            const org: Org = await Org.create(testData.username);
            expect(org.getMetaInfo().info.getFields().username).to.eq(testData.username);
        });

        it('should create an org from an alias', async () => {
            const ALIAS: string = 'foo';
            await Aliases.parseAndUpdate([`${ALIAS}=${testData.username}`]);
            const org: Org = await Org.create(ALIAS);
            expect(org.getMetaInfo().info.getFields().username).to.eq(testData.username);
        });

        it('should create an org from the default username', async () => {

            const config: SfdxConfig = await SfdxConfig.create<SfdxConfig>(SfdxConfig.getDefaultOptions(true));
            await config.set(SfdxConfig.DEFAULT_USERNAME, testData.username);
            await config.write();

            const sfdxConfigAggregator: SfdxConfigAggregator = await SfdxConfigAggregator.create();

            const org: Org = await Org.create(undefined, sfdxConfigAggregator);
            expect(org.getMetaInfo().info.getFields().username).to.eq(testData.username);
        });

        it('should create a default devhub org', async () => {
            const config: SfdxConfig = await SfdxConfig.create<SfdxConfig>(SfdxConfig.getDefaultOptions(true));
            await config.set(SfdxConfig.DEFAULT_DEV_HUB_USERNAME, testData.username);
            await config.write();

            const sfdxConfigAggregator: SfdxConfigAggregator = await SfdxConfigAggregator.create();

            const org: Org = await Org.create(undefined, sfdxConfigAggregator, true);
            expect(org.getMetaInfo().info.getFields().username).to.eq(testData.username);
        });

        it('should expose getUsername', async () => {
            const org: Org = await Org.create(testData.username);
            expect(org.getUsername()).to.eq(testData.username);
        });

        it('should expose getOrgId', async () => {
            const org: Org = await Org.create(testData.username);
            expect(org.getOrgId()).to.eq(testData.orgId);
        });

    });

    describe('retrieveMaxApiVersion', () => {
        it('no username', async () => {
            $$.SANDBOXES.CONNECTION.restore();
            $$.SANDBOXES.CONNECTION.stub(Connection.prototype, 'request').callsFake(() =>
                Promise.resolve([{version: '89.0'}, {version: '90.0'}, {version: '88.0'}]));
            const org: Org = await Org.create(await Connection.create(await AuthInfo.create(testData.username)));
            const apiVersion = await org.retrieveMaxApiVersion();
            expect(apiVersion).to.equal('90.0');
        });
    });

    describe('cleanLocalOrgData', () => {
        describe('mock remove', () => {
            let removeStub;
            beforeEach(() => {
                removeStub = $$.SANDBOX.stub(SfdxUtil, 'remove').callsFake((path) => {
                    return Promise.resolve();
                });
            });

            it('no org data path', async () => {
                const org: Org = await Org.create(
                    await Connection.create(await AuthInfo.create(testData.username)));

                expect(removeStub.callCount).to.be.equal(0);
                await org.cleanLocalOrgData();
                expect(removeStub.callCount).to.be.equal(1);
            });
        });

        it('InvalidProjectWorkspace', async () => {
            $$.SANDBOXES.CONFIG.restore();
            const orgSpy = $$.SANDBOX.spy(Org.prototype, 'cleanLocalOrgData');
            let invalidProjectWorkspace = false;
            $$.SANDBOX.stub(ConfigFile, 'resolveRootFolder').callsFake(() => {
                if (orgSpy.callCount > 0) {
                    invalidProjectWorkspace = true;
                    const error = new Error();
                    error.name = 'InvalidProjectWorkspace';
                    throw error;
                }
                return $$.rootPathRetriever(false);
            });
            $$.SANDBOX.stub(SfdxUtil, 'readJSON').callsFake(() => Promise.resolve({}));
            const orgDataPath = 'foo';
            const org: Org = await Org.create(
                await Connection.create(await AuthInfo.create(testData.username)));
            await org.cleanLocalOrgData(orgDataPath);
            expect(invalidProjectWorkspace).to.be.equal(true);
        });

        it('Random Error', async () => {
            $$.SANDBOXES.CONFIG.restore();
            const orgSpy = $$.SANDBOX.spy(Org.prototype, 'cleanLocalOrgData');
            $$.SANDBOX.stub(SfdxConfig, 'resolveRootFolder').callsFake(() => {
                if (orgSpy.callCount > 0) {
                    const err = new Error();
                    err.name = 'gozer';
                    throw err;
                }
                return osTmpdir();
            });
            $$.SANDBOX.stub(SfdxUtil, 'readJSON').callsFake(() => Promise.resolve({}));
            const orgDataPath = 'foo';
            const org: Org = await Org.create(
                await Connection.create(await AuthInfo.create(testData.username)));
            try {
                await org.cleanLocalOrgData(orgDataPath);
                assert.fail('This should have failed');
            } catch (e) {
                expect(e).to.have.property('name', 'gozer');
            }
        });
    });

    describe('remove', () => {
        const configFileReadJSONMock = async function() {
            if (this.path.includes(`${testData.username}.json`)) {
                return Promise.resolve(await testData.getConfig());
            }

            return Promise.resolve({});
        };

        beforeEach(() => {
            $$.configStubs['AuthInfoConfig'] = { retrieveContents: configFileReadJSONMock };
        });

        it('should remove all assets associated with the org', async () => {

            const org: Org = await Org.create(
                await Connection.create(await AuthInfo.create(testData.username)));

            const deletedPaths = [];
            $$.SANDBOX.stub(ConfigFile.prototype, 'unlink').callsFake(function() {
                deletedPaths.push(this.path);
                return Promise.resolve({});
            });

            $$.SANDBOX.stub(SfdxUtil, 'remove').callsFake(() => {
                return Promise.resolve({});
            });

            await org.remove();

            expect(deletedPaths).includes(pathJoin(await $$.globalPathRetriever($$.id), Global.STATE_FOLDER,
                `${testData.orgId}.json`));
        });

        it('should not fail when no scratch org has been written', async () => {
            const org: Org = await Org.create(
                await Connection.create(await AuthInfo.create(testData.username)));

            const error: Error = new Error();
            error['code'] = 'ENOENT';

            $$.SANDBOX.stub(ConfigFile.prototype, 'unlink').callsFake(async function() {
                throw error;
            });

            $$.SANDBOX.stub(SfdxUtil, 'remove').callsFake(async () => {
                return Promise.reject(error);
            });

            try {
                await org.remove();
            } catch (e) {
                assert.fail('Removes should throw and error when removing an orgConfig');
            }
        });

        it('should remove config setting', async () => {
            const sfdxConfigAggregator: SfdxConfigAggregator = await SfdxConfigAggregator.create();
            const org: Org = await Org.create(
                await Connection.create(await AuthInfo.create(testData.username)), sfdxConfigAggregator);

            const config: SfdxConfig = await SfdxConfig.create<SfdxConfig>(SfdxConfig.getDefaultOptions(true));
            await config.set(SfdxConfig.DEFAULT_USERNAME, testData.username);
            await config.write();

            await sfdxConfigAggregator.reload();
            expect(sfdxConfigAggregator.getInfo(SfdxConfig.DEFAULT_USERNAME)).has.property('value', testData.username);

            await org.remove();
            await sfdxConfigAggregator.reload();

            const defaultusername = sfdxConfigAggregator.getInfo(SfdxConfig.DEFAULT_USERNAME);
            const info = sfdxConfigAggregator.getInfo(SfdxConfig.DEFAULT_USERNAME);
            expect(defaultusername.value).eq(undefined);
            expect(info.value).eq(undefined);
        });

        it('should remove the alias', async () => {
            const org: Org = await Org.create(
                await Connection.create(await AuthInfo.create(testData.username)));

            await Aliases.parseAndUpdate([`foo=${testData.username}`]);
            let alias = await Aliases.fetch('foo');
            expect(alias).eq(testData.username);

            await org.remove();

            alias = await Aliases.fetch('foo');
            expect(alias).eq(undefined);
        });
    });

    describe('with multiple scratch org users', () => {

        let orgs: Org[];
        beforeEach(async () => {
            orgs = [];

            const orgIdUser: string = 'p.venkman@gb.org';
            const addedUser: string = 'winston@gb.org';
            const accessTokenUser: string = 'ltully@gb.org';

            const users = [
                new MockTestOrgData().createUser(orgIdUser),
                new MockTestOrgData().createUser(addedUser),
                new MockTestOrgData().createUser(accessTokenUser)
            ];

            $$.SANDBOXES.CONFIG.restore();
            $$.SANDBOX.stub(ConfigFile, 'resolveRootFolder').callsFake((isGlobal) => $$.rootPathRetriever(isGlobal, $$.id));

            let userAuthResponse = null;
            $$.SANDBOX.stub(OAuth2.prototype, '_postParams').callsFake(() => Promise.resolve(userAuthResponse));

            let responseBody = null;
            $$.SANDBOX.stub(Transport.prototype, 'httpRequest').callsFake(() => {
                return Promise.resolve(responseBody);
            });

            for (const user of users) {
                userAuthResponse = {
                    access_token: user.accessToken,
                    instance_url: user.instanceUrl,
                    id: user.testId,
                    refresh_token: user.refreshToken
                };

                responseBody = { body: JSON.stringify({ Username: user.username, OrgId: user.orgId }) };

                const userAuth = await AuthInfo.create(user.username, {
                    clientId: user.clientId,
                    clientSecret: user.clientSecret,
                    loginUrl: user.loginUrl
                });

                await userAuth.save( {orgId: user.orgId});

                const sfdxConfigAggregator: SfdxConfigAggregator = await SfdxConfigAggregator.create();

                const org: Org = await Org.create(
                    await Connection.create(await AuthInfo.create(user.username)), sfdxConfigAggregator);

                orgs.push(org);
            }

            await orgs[0].addUsername(orgs[1].getMetaInfo().info);
        });

        it('should validate expected files', async () => {
            const user0Config: OrgUsersConfig = await orgs[0].retrieveOrgUsersConfig();
            const user1Config: OrgUsersConfig = await orgs[1].retrieveOrgUsersConfig();

            expect(await user0Config.access(fsConstants.R_OK)).to.be.true;
            expect(await user1Config.access(fsConstants.R_OK)).to.be.false;
        });

        it('should remove aliases and config settings', async () => {
            const config: SfdxConfig = await SfdxConfig.create<SfdxConfig>(SfdxConfig.getDefaultOptions(true));

            const org0Username = orgs[0].getMetaInfo().info.getFields().username;
            await config.set(SfdxConfig.DEFAULT_USERNAME, org0Username);
            await config.write();

            const sfdxConfigAggregator = await orgs[0].getConfigAggregator().reload();
            const info = sfdxConfigAggregator.getInfo(SfdxConfig.DEFAULT_USERNAME);
            expect(info).has.property('value', org0Username);

            const org1Username = orgs[1].getMetaInfo().info.getFields().username;
            await Aliases.parseAndUpdate([`foo=${org1Username}`]);
            let alias = await Aliases.fetch('foo');
            expect(alias).eq(org1Username);

            await orgs[0].remove();

            await sfdxConfigAggregator.reload();
            expect(sfdxConfigAggregator.getInfo(SfdxConfig.DEFAULT_USERNAME)).has.property('value', undefined);

            alias = await Aliases.fetch('foo');
            expect(alias).eq(undefined);
        });

        it('should not try to delete auth files when deleting an org via access token', async () => {
            await orgs[2].remove();

            const user0Config: OrgUsersConfig = await orgs[0].retrieveOrgUsersConfig();
            const user1Config: OrgUsersConfig = await orgs[1].retrieveOrgUsersConfig();

            expect(await user0Config.access(fsConstants.R_OK)).to.be.true;
            expect(await user1Config.access(fsConstants.R_OK)).to.be.false;

        });
    });

    describe('checkScratchOrg', () => {
        let returnResult;
        let org: Org;
        let connection: Connection;
        beforeEach(async () => {
            $$.SANDBOX.stub(Connection.prototype, 'query').callsFake(async () => {
                if (returnResult === 'throw') {
                    const error = new Error();
                    error.name = 'INVALID_TYPE';
                    throw error;
                }
                return returnResult;
            });

            const fakeDevHub = 'foo@devhub.com';

            const sfdxConfigAggregator: SfdxConfigAggregator = await SfdxConfigAggregator.create();
            connection = await Connection.create(await AuthInfo.create(testData.username));
            org = await Org.create(connection, sfdxConfigAggregator);

            const config: SfdxConfig = await SfdxConfig.create<SfdxConfig>(SfdxConfig.getDefaultOptions(true));
            await config.set(SfdxConfig.DEFAULT_DEV_HUB_USERNAME, fakeDevHub);
            await config.write();

            await org.getConfigAggregator().reload();
        });

        it('validate is a scratch org', async () => {
            returnResult = { records: [ {} ] };
            const fields: Partial<AuthFields> = await org.checkScratchOrg();
            expect(_isEqual(fields, connection.getAuthInfo().getFields())).to.be.true;
        });

        it('validate is not scratch org', async () => {
            returnResult = { records: [] };
            try {
                await org.checkScratchOrg();
                assert.fail('This test is expected to fail.');
            } catch (err) {
                expect(err).to.have.property('name', 'NoResults');
            }
        });

        it('validate is not scratch org', async () => {
            returnResult = 'throw';
            try {
                await org.checkScratchOrg();
                assert.fail('This test is expected to fail.');
            } catch (err) {
                expect(err).to.have.property('name', 'NotADevHub');
            }
        });
    });

    describe('getDevHubOrg', () => {

        const devHubUser = 'ray@gb.org';
        beforeEach(() => {
            const retrieve = async function() {
                if (this.path.includes(devHubUser)) {
                    const mockDevHubData: MockTestOrgData = new MockTestOrgData();
                    mockDevHubData.username = devHubUser;
                    return Promise.resolve(mockDevHubData.getConfig());
                }
                return Promise.resolve(await testData.getConfig());
            };
            $$.configStubs['AuthInfoConfig'] = { retrieveContents: retrieve};
        });

        it('steel thread', async () => {
            testData.createDevHubUsername(devHubUser);
            const org: Org = await Org.create( await Connection.create(await AuthInfo.create(testData.username)));

            const devHub: Org = await org.getDevHubOrg();
            expect(devHub.getMetaInfo().info.getFields().username).eq(devHubUser);
        });

        it('org is devhub', async () => {
            testData.makeDevHub();
            const org: Org = await Org.create( await Connection.create(await AuthInfo.create(testData.username)));

            const devHub: Org = await org.getDevHubOrg();
            expect(devHub.getMetaInfo().info.getFields().username).eq(testData.username);
        });
    });

    describe('refresh auth', () => {
        let url;
        beforeEach(() => {
            $$.fakeConnectionRequest = (requestInfo: AnyJson): Promise<AnyJson> => {
                    url = requestInfo['url'];
                    return Promise.resolve({});
                };
        });
        it('should request an refresh token', async () => {
            const org: Org = await Org.create( await Connection.create(await AuthInfo.create(testData.username)));
            await org.refreshAuth();
            // Todo add the apiversion to the test string
            expect(url).to.include(`${testData.instanceUrl}/services/data/v`);
        });
    });

    describe('readUserAuthFiles', () => {
        let orgs: Org[];

        let mock0: MockTestOrgData;
        let mock1: MockTestOrgData;
        let mock2: MockTestOrgData;

        beforeEach(async () => {
            orgs = [];

            mock0 = new MockTestOrgData();
            mock1 = new MockTestOrgData();
            mock2 = new MockTestOrgData();

            const retrieve = async function() {
                const path = this.path;

                if (path && path.includes(mock0.username)) {
                    return mock0.getConfig();
                } else if (path && path.includes(mock1.username)) {
                    return mock1.getConfig();
                } else if (path && path.includes(mock2.username)) {
                    return mock2.getConfig();
                } else if (path && path.includes(mock0.orgId)) {
                    return {
                        usernames: [
                            orgs[0].getMetaInfo().info.getFields().username,
                            orgs[1].getMetaInfo().info.getFields().username,
                            orgs[2].getMetaInfo().info.getFields().username
                        ]
                    };
                } else {
                    throw new Error(`Unhandled Path: ${path}`);
                }
            };
            $$.configStubs['AuthInfoConfig'] = { retrieveContents: retrieve};

            orgs[0] = await Org.create(
                await Connection.create(await AuthInfo.create(mock0.username)));
            orgs[1] = await Org.create(
                await Connection.create(await AuthInfo.create(mock1.username)));
            orgs[2] = await Org.create(
                await Connection.create(await AuthInfo.create(mock2.username)));
        });

        it('should read all auth files from an org file', async () => {
            await orgs[0].addUsername(orgs[1].getConnection().getAuthInfo());
            await orgs[0].addUsername(orgs[2].getConnection().getAuthInfo());

            const orgUsers: AuthInfo[] = await orgs[0].readUserAuthFiles();
            let expectedUsers = [mock0.username, mock1.username, mock2.username];
            for (const info of orgUsers) {
                expectedUsers = expectedUsers.filter((user) => info.getFields().username !== user);
            }
            expect(expectedUsers.length).to.eq(0);
        });

        it('should read just the scratch org admin auth file when no org file', async () => {
            const orgUsers: AuthInfo[] = await orgs[0].readUserAuthFiles();
            let expectedUsers = [mock0.username];
            for (const info of orgUsers) {
                expectedUsers = expectedUsers.filter((user) => info.getFields().username !== user);
            }
            expect(expectedUsers.length).to.eq(0);
        });

        describe('removeUsername', () => {
            it('should remove all usernames', async () => {

                await orgs[0].addUsername(orgs[1].getConnection().getAuthInfo());
                await orgs[0].addUsername(orgs[2].getConnection().getAuthInfo());

                let usersPresent: string[] = null;
                await orgs[0].removeUsername(orgs[1].getConnection().getAuthInfo());
                usersPresent = $$.configStubs['OrgUsersConfig'].contents['usernames'];
                expect(usersPresent.length).to.be.eq(2);
                expect(usersPresent).to.not.include(mock1.username);

                await orgs[0].removeUsername(orgs[2].getConnection().getAuthInfo());
                usersPresent = $$.configStubs['OrgUsersConfig'].contents['usernames'];
                expect(usersPresent.length).to.be.eq(1);
                expect(usersPresent).to.not.include(mock2.username);
            });
        });
    });
});<|MERGE_RESOLUTION|>--- conflicted
+++ resolved
@@ -25,10 +25,7 @@
 import { Aliases } from '../../lib/config/aliases';
 import { set as _set, get as _get, isEqual as _isEqual } from 'lodash';
 import * as Transport from 'jsforce/lib/transport';
-<<<<<<< HEAD
 import { RequestInfo } from 'jsforce';
-=======
->>>>>>> e5a7f68e
 
 const $$ = testSetup();
 
